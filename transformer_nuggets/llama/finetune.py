--- conflicted
+++ resolved
@@ -2,11 +2,8 @@
 Used to train a model from scratch on big dense blocks of text data using causal attention.
 """
 import argparse
-<<<<<<< HEAD
 import csv
 import functools
-=======
->>>>>>> e2a38690
 import logging
 import os
 import random
