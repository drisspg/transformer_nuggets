--- conflicted
+++ resolved
@@ -43,22 +43,16 @@
     --fp8_linear_type "delayed" --compile True
 ```
 
-<<<<<<< HEAD
+
 To finetune model with qlora on single GPU
-=======
-To finetune model with qlora
->>>>>>> a2abf386
 ``` Shell
 python transformer_nuggets/llama/finetune.py
 ```
 
-<<<<<<< HEAD
 To finetune model with qlora + FSDP on 2 GPUs
 ``` Shell
 python transformer_nuggets/llama/finetune.py --fsdp_num_gpus 2
 ```
 
-=======
->>>>>>> a2abf386
  ### Notes
 To get the Llama2 tokenizer go to https://huggingface.co/meta-llama/Llama-2-7b and go through steps to obtain access. This will get you pretrained weights as well as the tokenizer.